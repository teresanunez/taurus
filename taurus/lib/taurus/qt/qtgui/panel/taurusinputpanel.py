--- conflicted
+++ resolved
@@ -32,13 +32,8 @@
 import sys
 import collections
 
-<<<<<<< HEAD
-from taurus.qt import Qt
+from taurus.external.qt import Qt
 from taurus.qt.qtgui.util.ui import UILoadable
-=======
-from taurus.external.qt import Qt
-import ui.ui_TaurusInputPanel
->>>>>>> 77d319ab
 
 
 @UILoadable(with_ui='_ui')
