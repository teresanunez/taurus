#!/usr/bin/env python

##############################################################################
##
## This file is part of Sardana
##
## http://www.tango-controls.org/static/sardana/latest/doc/html/index.html
##
## Copyright 2011 CELLS / ALBA Synchrotron, Bellaterra, Spain
##
## Sardana is free software: you can redistribute it and/or modify
## it under the terms of the GNU Lesser General Public License as published by
## the Free Software Foundation, either version 3 of the License, or
## (at your option) any later version.
##
## Sardana is distributed in the hope that it will be useful,
## but WITHOUT ANY WARRANTY; without even the implied warranty of
## MERCHANTABILITY or FITNESS FOR A PARTICULAR PURPOSE.  See the
## GNU Lesser General Public License for more details.
##
## You should have received a copy of the GNU Lesser General Public License
## along with Sardana.  If not, see <http://www.gnu.org/licenses/>.
##
##############################################################################

"""The MacroServer tango module"""

import os.path

from PyTango import Util, Except, DevVoid, DevLong, DevString, DevState, \
    DevEncoded, DevVarStringArray, READ, READ_WRITE, SCALAR, SPECTRUM, DebugIt

<<<<<<< HEAD
=======
#from taurus.core.util import Logger
>>>>>>> 553e04a3
from taurus.core.util.codecs import CodecFactory

from sardana import State, SardanaServer
from sardana.tango.core.SardanaDevice import SardanaDevice, SardanaDeviceClass
from sardana.macroserver.msexception import MacroServerException
from sardana.macroserver.macroserver import MacroServer as MS


class MacroServer(SardanaDevice):
    """The MacroServer tango class"""

    ElementsCache = None
    EnvironmentCache = None

    def __init__(self, cl, name):
        self._macro_server = None
        SardanaDevice.__init__(self, cl, name)

    def init(self, name):
        SardanaDevice.init(self, name)

        if self._alias is None:
            self._alias = Util.instance().get_ds_inst_name()

        self._macro_server = ms = MS(self.get_full_name(), self.alias)
        ms.add_listener(self.on_macro_server_changed)

    @property
    def macro_server(self):
        return self._macro_server

    def delete_device(self):
        SardanaDevice.delete_device(self)
        self.clear_log_report()

    def init_device(self):
        SardanaDevice.init_device(self)
        self.set_change_event('State', True, False)
        self.set_change_event('Status', True, False)
        self.set_change_event('TypeList', True, False)
        self.set_change_event('DoorList', True, False)
        self.set_change_event('MacroList', True, False)
        self.set_change_event('MacroLibList', True, False)
        self.set_change_event('Elements', True, False)
        self.set_change_event('Environment', True, False)

        dev_class = self.get_device_class()
        self.get_device_properties(dev_class)

        self.EnvironmentDb = self._calculate_name(self.EnvironmentDb)
        self.LogReportFilename = self._calculate_name(self.LogReportFilename)

        macro_server = self.macro_server
        macro_server.set_python_path(self.PythonPath)
        macro_server.set_max_parallel_macros(self.MaxParallelMacros)

        # if it is not possible to store/retrieve the environment from the
        # current path then setup a new unique path and store the environment
        # there forever
        try:
            macro_server.set_environment_db(self.EnvironmentDb)
        except:
            self.error("Failed to set environment DB to %s", self.EnvironmentDb)
            self.debug("Details:", exc_info=1)
            import tempfile
            env_db = os.path.join(tempfile.mkdtemp(),
                                  MacroServerClass.DefaultEnvRelDir)
            env_db = self._calculate_name(env_db)
            db = Util.instance().get_database()
            db.put_device_property(self.get_name(), dict(EnvironmentDb=env_db))
            self.EnvironmentDb = env_db
            macro_server.set_environment_db(self.EnvironmentDb)

        try:
            macro_server.set_log_report(self.LogReportFilename, self.LogReportFormat)
        except:
            self.error("Failed to setup log report to %s",
                       self.LogReportFilename)
            self.debug("Details:", exc_info=1)

        macro_server.set_macro_path(self.MacroPath)
        macro_server.set_pool_names(self.PoolNames)

        if self.RConsolePort:
            try:
                import rfoo.utils.rconsole
                rfoo.utils.rconsole.spawn_server(port=self.RConsolePort)
            except Exception:
                self.warning("Failed to start rconsole")
                self.debug("Details:", exc_info=1)
        self.set_state(DevState.ON)

    def _calculate_name(self, name):
        if name is None:
            return None
        util = Util.instance()
        return name % { 'ds_name' : util.get_ds_name().lower(),
                        'ds_exec_name' : util.get_ds_exec_name(),
                        'ds_inst_name' : util.get_ds_inst_name().lower() }

    def on_macro_server_changed(self, evt_src, evt_type, evt_value):
        # during server startup and shutdown avoid processing element
        # creation events
        if SardanaServer.server_state != State.Running:
            return

        evt_name = evt_type.name.lower()

        multi_attr = self.get_device_attr()
        elems_attr = multi_attr.get_attr_by_name("Elements")
        if evt_name == "poolelementschanged":
            # force the element list cache to be rebuild next time someone reads
            # the element list
            self.ElementsCache = None
            self.set_attribute(elems_attr, value=evt_value.value)
            #self.push_change_event('Elements', *evt_value.value)
        elif evt_name in ("elementcreated", "elementdeleted"):
            # force the element list cache to be rebuild next time someone reads
            # the element list
            self.ElementsCache = None

            elem = evt_value

            value = { }
            if "created" in evt_name:
                key = 'new'
            else:
                key = 'del'
            json_elem = elem.serialize(pool=self.pool.full_name)
            value[key] = json_elem,
            value = CodecFactory().getCodec('json').encode(('', value))
            self.set_attribute(elems_attr, value=value)
            #self.push_change_event('Elements', *value)
        elif evt_name == "elementschanged":
            # force the element list cache to be rebuild next time someone reads
            # the element list
            self.ElementsCache = None

            ms_name = self.macro_server.full_name
            new_values, changed_values, deleted_values = [], [], []
            for elem in evt_value['new']:
                json_elem = elem.serialize(macro_server=ms_name)
                new_values.append(json_elem)
            for elem in evt_value['change']:
                json_elem = elem.serialize(macro_server=ms_name)
                changed_values.append(json_elem)
            for elem in evt_value['del']:
                json_elem = elem.serialize(macro_server=ms_name)
                deleted_values.append(json_elem)
            value = { "new" : new_values, "change": changed_values,
                      "del" : deleted_values }
            value = CodecFactory().getCodec('json').encode(('', value))
            self.set_attribute(elems_attr, value=value)
            #self.push_change_event('Elements', *value)
        elif evt_name == "environmentchanged":
            self.EnvironmentCache = None
            env_attr = multi_attr.get_attr_by_name("Environment")
            value = CodecFactory().getCodec('pickle').encode(('', evt_value))
            self.set_attribute(env_attr, value=value)


    def always_executed_hook(self):
        pass

    def read_attr_hardware(self, data):
        pass

    def read_DoorList(self, attr):
        door_names = self.macro_server.get_door_names()
        attr.set_value(door_names)

    @DebugIt()
    def read_MacroList(self, attr):
        macro_names = self.macro_server.get_macro_names()
        attr.set_value(macro_names)

    def read_MacroLibList(self, attr):
        macro_lib_names = self.macro_server.get_macro_lib_names()
        attr.set_value(macro_lib_names)

    def read_TypeList(self, attr):
        type_names = self.macro_server.get_data_type_names_with_asterisc()
        attr.set_value(type_names)

    #@DebugIt()
    def getElements(self, cache=True):
        value = self.ElementsCache
        if cache and value is not None:
            return value
        elements = self.macro_server.get_elements_info()
        value = dict(new=elements)
        value = CodecFactory().getCodec('json').encode(('', value))
        self.ElementsCache = value
        return value

    #@DebugIt()
    def read_Elements(self, attr):
        fmt, data = self.getElements()
        attr.set_value(fmt, data)

    def is_Elements_allowed(self, req_type):
        return SardanaServer.server_state == State.Running

    is_DoorList_allowed = \
    is_MacroList_allowed = \
    is_MacroLibList_allowed = \
    is_TypeList_allowed = is_Elements_allowed

    def GetMacroInfo(self, macro_names):
        """GetMacroInfo(list<string> macro_names):
        
           Returns a list of string containing macro information.
           Each string is a JSON encoded.
           
           Params:
               - macro_name: a list of strings with the macro(s) name(s)
           Returns:
               - a list of string containing macro information.
        """
        macro_server = self.macro_server
        codec = CodecFactory().getCodec('json')
        ret = [ codec.encode(('', macro.serialize()))[1]
            for macro in macro_server.get_macros()
                if macro.name in macro_names ]
        return ret

    def ReloadMacro(self, macro_names):
        """ReloadMacro(list<string> macro_names):"""
        try:
            for macro_name in macro_names:
                self.macro_server.reload_macro(macro_name)
        except MacroServerException, mse:
            Except.throw_exception(mse.type, mse.msg, 'ReloadMacro')
        return ['OK']

    def ReloadMacroLib(self, lib_names):
        """ReloadMacroLib(sequence<string> lib_names):
        """
        try:
            for lib_name in lib_names:
                self.macro_server.reload_macro_lib(lib_name)
        except MacroServerException, mse:
            Except.throw_exception(mse.type, mse.msg, 'ReloadMacroLib')
        return ['OK']

    def GetMacroCode(self, argin):
        """GetMacroCode(<module name> [, <macro name>]) -> full filename, code, line_nb
        """
        ret = self.macro_server.get_or_create_macro_lib(*argin)
        return map(str, ret)

    def SetMacroCode(self, argin):
        lib_name, code = argin[:2]
        auto_reload = True
        if len(argin) > 2:
            auto_reload = argin[2].lower() in ('true', 'yes')
        self.macro_server.set_macro_lib(lib_name, code, auto_reload=auto_reload)

    #@DebugIt()
    def getEnvironment(self, cache=True):
        value = self.EnvironmentCache
        if cache and value is not None:
            return value
        env = self.macro_server.get_env()
        value = dict(new=env)
        value = CodecFactory().getCodec('pickle').encode(('', value))
        self.EnvironmentCache = value
        return value

    def read_Environment(self, attr):
        fmt, data = self.getEnvironment()
        attr.set_value(fmt, data)

    def write_Environment(self, attr):
        data = attr.get_write_value()
        data = CodecFactory().getCodec('pickle').decode(data)[1]
        self.macro_server.change_env(data)

    def is_Environment_allowed(self, req_type):
        return True


class MacroServerClass(SardanaDeviceClass):
    """MacroServer Tango class class"""

    #    Class Properties
    class_property_list = {
    }


    DefaultEnvBaseDir = "/tmp/tango"
    DefaultEnvRelDir = "%(ds_exec_name)s/%(ds_inst_name)s/macroserver.properties"

    DefaultLogReportFormat = '%(levelname)-8s %(asctime)s: %(message)s'

    #    Device Properties
    device_property_list = {
        'PoolNames':
            [DevVarStringArray,
            "Sardana device pool device names",
            [] ],
        'MacroPath':
            [DevVarStringArray,
            "list of directories to search for macros (path separators "
            "can be '\n' or ':')",
            [] ],
        'PythonPath':
            [DevVarStringArray,
            "list of directories to be appended to sys.path at startup (path "
            "separators can be '\n' or ':')",
            [] ],
        'MaxParallelMacros':
            [DevLong,
            "Maximum number of macros that can execute concurrently.",
            [10] ],
        'EnvironmentDb':
            [DevString,
            "The environment database (usually a plain file).",
            os.path.join(DefaultEnvBaseDir, DefaultEnvRelDir) ],
        'RConsolePort':
            [DevLong,
            "The rconsole port number",
            None ],
        'LogReportFilename':
            [DevString,
            "Filename (absolute) which contains user log reports [default: "
            "None, meaning don't store log report messages]. The system will "
            "save old log files by appending extensions to the filename. The "
            "extensions are date-and-time based, using the strftime "
            "format %Y-%m-%d_%H-%M-%S or a leading portion thereof, "
            "depending on the rollover interval.",
            None ],
        'LogReportFormat':
            [DevString,
            "Log report format [default: '%s']" % DefaultLogReportFormat,
            DefaultLogReportFormat],
    }

    #    Command definitions
    cmd_list = {
        'GetMacroInfo':
            [[DevVarStringArray, "Macro(s) name(s)"],
            [DevVarStringArray, "Macro(s) description(s)"]],
        'ReloadMacro':
            [[DevVarStringArray, "Macro(s) name(s)"],
            [DevVarStringArray, "[OK] if successfull or a traceback " \
                "if there was a error (one string with complete traceback of " \
                "each error)"]],
        'ReloadMacroLib':
            [[DevVarStringArray, "MacroLib(s) name(s)"],
            [DevVarStringArray, "[OK] if successfull or a traceback " \
                "if there was a error (one string with complete traceback of " \
                "each error)" ]],
        'GetMacroCode':
            [[DevVarStringArray, "<MacroLib name> [, <Macro name>]"],
            [DevVarStringArray, "result is a sequence of 3 strings:\n"
                "<full path and file name>, <code>, <line number>" ]],
        'SetMacroCode':
            [[DevVarStringArray, "<MacroLib name>, <code> [, <Auto reload>=True]\n" \
                "- if macro lib is a simple module name:\n" \
                "  - if it exists, it is overwritten, otherwise a new python " \
                "file is created in the directory of the first element in "\
                "the MacroPath property" \
                "- if macro lib is the full path name:\n" \
                "  - if path is not in the MacroPath, an exception is thrown" \
                "  - if file exists it is overwritten otherwise a new file " \
                "is created"],
            [DevVoid, "" ]],
    }

    #    Attribute definitions
    attr_list = {
        'DoorList'     : [ [ DevString, SPECTRUM, READ, 256 ] ],
        'MacroList'    : [ [ DevString, SPECTRUM, READ, 4096 ] ],
        'MacroLibList' : [ [ DevString, SPECTRUM, READ, 1024 ] ],
        'TypeList'     : [ [ DevString, SPECTRUM, READ, 256 ] ],
        'Elements'     : [ [ DevEncoded, SCALAR, READ ],
                           { 'label'       : "Elements",
                             'description' : "the list of all elements "
                                             "(a JSON encoded dict)", } ],
        'Environment'  : [ [ DevEncoded, SCALAR, READ_WRITE],
                           { 'label'       : 'Environment',
                             'description' : "The macro server environment "
                                             "(a JSON encoded dict)", } ],
    }
<|MERGE_RESOLUTION|>--- conflicted
+++ resolved
@@ -7,17 +7,17 @@
 ## http://www.tango-controls.org/static/sardana/latest/doc/html/index.html
 ##
 ## Copyright 2011 CELLS / ALBA Synchrotron, Bellaterra, Spain
-##
+## 
 ## Sardana is free software: you can redistribute it and/or modify
 ## it under the terms of the GNU Lesser General Public License as published by
 ## the Free Software Foundation, either version 3 of the License, or
 ## (at your option) any later version.
-##
+## 
 ## Sardana is distributed in the hope that it will be useful,
 ## but WITHOUT ANY WARRANTY; without even the implied warranty of
 ## MERCHANTABILITY or FITNESS FOR A PARTICULAR PURPOSE.  See the
 ## GNU Lesser General Public License for more details.
-##
+## 
 ## You should have received a copy of the GNU Lesser General Public License
 ## along with Sardana.  If not, see <http://www.gnu.org/licenses/>.
 ##
@@ -30,10 +30,6 @@
 from PyTango import Util, Except, DevVoid, DevLong, DevString, DevState, \
     DevEncoded, DevVarStringArray, READ, READ_WRITE, SCALAR, SPECTRUM, DebugIt
 
-<<<<<<< HEAD
-=======
-#from taurus.core.util import Logger
->>>>>>> 553e04a3
 from taurus.core.util.codecs import CodecFactory
 
 from sardana import State, SardanaServer
@@ -44,27 +40,27 @@
 
 class MacroServer(SardanaDevice):
     """The MacroServer tango class"""
-
+    
     ElementsCache = None
     EnvironmentCache = None
-
-    def __init__(self, cl, name):
+    
+    def __init__(self,cl, name):
         self._macro_server = None
-        SardanaDevice.__init__(self, cl, name)
-
+        SardanaDevice.__init__(self,cl, name)
+    
     def init(self, name):
         SardanaDevice.init(self, name)
-
+        
         if self._alias is None:
             self._alias = Util.instance().get_ds_inst_name()
-
+        
         self._macro_server = ms = MS(self.get_full_name(), self.alias)
         ms.add_listener(self.on_macro_server_changed)
-
+    
     @property
     def macro_server(self):
         return self._macro_server
-
+    
     def delete_device(self):
         SardanaDevice.delete_device(self)
         self.clear_log_report()
@@ -79,19 +75,19 @@
         self.set_change_event('MacroLibList', True, False)
         self.set_change_event('Elements', True, False)
         self.set_change_event('Environment', True, False)
-
+        
         dev_class = self.get_device_class()
         self.get_device_properties(dev_class)
-
+        
         self.EnvironmentDb = self._calculate_name(self.EnvironmentDb)
         self.LogReportFilename = self._calculate_name(self.LogReportFilename)
 
         macro_server = self.macro_server
         macro_server.set_python_path(self.PythonPath)
         macro_server.set_max_parallel_macros(self.MaxParallelMacros)
-
-        # if it is not possible to store/retrieve the environment from the
-        # current path then setup a new unique path and store the environment
+        
+        # if it is not possible to store/retrieve the environment from the 
+        # current path then setup a new unique path and store the environment 
         # there forever
         try:
             macro_server.set_environment_db(self.EnvironmentDb)
@@ -106,17 +102,17 @@
             db.put_device_property(self.get_name(), dict(EnvironmentDb=env_db))
             self.EnvironmentDb = env_db
             macro_server.set_environment_db(self.EnvironmentDb)
-
+        
         try:
             macro_server.set_log_report(self.LogReportFilename, self.LogReportFormat)
         except:
             self.error("Failed to setup log report to %s",
                        self.LogReportFilename)
             self.debug("Details:", exc_info=1)
-
+        
         macro_server.set_macro_path(self.MacroPath)
         macro_server.set_pool_names(self.PoolNames)
-
+        
         if self.RConsolePort:
             try:
                 import rfoo.utils.rconsole
@@ -125,7 +121,7 @@
                 self.warning("Failed to start rconsole")
                 self.debug("Details:", exc_info=1)
         self.set_state(DevState.ON)
-
+    
     def _calculate_name(self, name):
         if name is None:
             return None
@@ -133,15 +129,15 @@
         return name % { 'ds_name' : util.get_ds_name().lower(),
                         'ds_exec_name' : util.get_ds_exec_name(),
                         'ds_inst_name' : util.get_ds_inst_name().lower() }
-
+    
     def on_macro_server_changed(self, evt_src, evt_type, evt_value):
         # during server startup and shutdown avoid processing element
         # creation events
         if SardanaServer.server_state != State.Running:
             return
-
+        
         evt_name = evt_type.name.lower()
-
+        
         multi_attr = self.get_device_attr()
         elems_attr = multi_attr.get_attr_by_name("Elements")
         if evt_name == "poolelementschanged":
@@ -156,7 +152,7 @@
             self.ElementsCache = None
 
             elem = evt_value
-
+            
             value = { }
             if "created" in evt_name:
                 key = 'new'
@@ -171,7 +167,7 @@
             # force the element list cache to be rebuild next time someone reads
             # the element list
             self.ElementsCache = None
-
+            
             ms_name = self.macro_server.full_name
             new_values, changed_values, deleted_values = [], [], []
             for elem in evt_value['new']:
@@ -193,31 +189,31 @@
             env_attr = multi_attr.get_attr_by_name("Environment")
             value = CodecFactory().getCodec('pickle').encode(('', evt_value))
             self.set_attribute(env_attr, value=value)
-
-
+            
+    
     def always_executed_hook(self):
         pass
-
-    def read_attr_hardware(self, data):
+    
+    def read_attr_hardware(self,data):
         pass
-
+    
     def read_DoorList(self, attr):
         door_names = self.macro_server.get_door_names()
         attr.set_value(door_names)
-
+        
     @DebugIt()
     def read_MacroList(self, attr):
         macro_names = self.macro_server.get_macro_names()
         attr.set_value(macro_names)
-
+    
     def read_MacroLibList(self, attr):
         macro_lib_names = self.macro_server.get_macro_lib_names()
         attr.set_value(macro_lib_names)
-
+    
     def read_TypeList(self, attr):
         type_names = self.macro_server.get_data_type_names_with_asterisc()
         attr.set_value(type_names)
-
+        
     #@DebugIt()
     def getElements(self, cache=True):
         value = self.ElementsCache
@@ -228,7 +224,7 @@
         value = CodecFactory().getCodec('json').encode(('', value))
         self.ElementsCache = value
         return value
-
+    
     #@DebugIt()
     def read_Elements(self, attr):
         fmt, data = self.getElements()
@@ -241,7 +237,7 @@
     is_MacroList_allowed = \
     is_MacroLibList_allowed = \
     is_TypeList_allowed = is_Elements_allowed
-
+        
     def GetMacroInfo(self, macro_names):
         """GetMacroInfo(list<string> macro_names):
         
@@ -259,7 +255,7 @@
             for macro in macro_server.get_macros()
                 if macro.name in macro_names ]
         return ret
-
+    
     def ReloadMacro(self, macro_names):
         """ReloadMacro(list<string> macro_names):"""
         try:
@@ -268,7 +264,7 @@
         except MacroServerException, mse:
             Except.throw_exception(mse.type, mse.msg, 'ReloadMacro')
         return ['OK']
-
+    
     def ReloadMacroLib(self, lib_names):
         """ReloadMacroLib(sequence<string> lib_names):
         """
@@ -278,13 +274,13 @@
         except MacroServerException, mse:
             Except.throw_exception(mse.type, mse.msg, 'ReloadMacroLib')
         return ['OK']
-
+    
     def GetMacroCode(self, argin):
         """GetMacroCode(<module name> [, <macro name>]) -> full filename, code, line_nb
         """
         ret = self.macro_server.get_or_create_macro_lib(*argin)
         return map(str, ret)
-
+    
     def SetMacroCode(self, argin):
         lib_name, code = argin[:2]
         auto_reload = True
@@ -302,33 +298,33 @@
         value = CodecFactory().getCodec('pickle').encode(('', value))
         self.EnvironmentCache = value
         return value
-
+    
     def read_Environment(self, attr):
         fmt, data = self.getEnvironment()
         attr.set_value(fmt, data)
-
+    
     def write_Environment(self, attr):
         data = attr.get_write_value()
         data = CodecFactory().getCodec('pickle').decode(data)[1]
         self.macro_server.change_env(data)
-
+    
     def is_Environment_allowed(self, req_type):
         return True
 
 
 class MacroServerClass(SardanaDeviceClass):
     """MacroServer Tango class class"""
-
+    
     #    Class Properties
     class_property_list = {
     }
-
-
+    
+    
     DefaultEnvBaseDir = "/tmp/tango"
     DefaultEnvRelDir = "%(ds_exec_name)s/%(ds_inst_name)s/macroserver.properties"
-
+    
     DefaultLogReportFormat = '%(levelname)-8s %(asctime)s: %(message)s'
-
+    
     #    Device Properties
     device_property_list = {
         'PoolNames':
@@ -406,11 +402,11 @@
 
     #    Attribute definitions
     attr_list = {
-        'DoorList'     : [ [ DevString, SPECTRUM, READ, 256 ] ],
-        'MacroList'    : [ [ DevString, SPECTRUM, READ, 4096 ] ],
-        'MacroLibList' : [ [ DevString, SPECTRUM, READ, 1024 ] ],
-        'TypeList'     : [ [ DevString, SPECTRUM, READ, 256 ] ],
-        'Elements'     : [ [ DevEncoded, SCALAR, READ ],
+        'DoorList'     : [ [ DevString,  SPECTRUM, READ, 256 ] ],
+        'MacroList'    : [ [ DevString,  SPECTRUM, READ, 4096 ] ],
+        'MacroLibList' : [ [ DevString,  SPECTRUM, READ, 1024 ] ],
+        'TypeList'     : [ [ DevString,  SPECTRUM, READ, 256 ] ],
+        'Elements'     : [ [ DevEncoded, SCALAR,   READ ],
                            { 'label'       : "Elements",
                              'description' : "the list of all elements "
                                              "(a JSON encoded dict)", } ],
@@ -419,3 +415,4 @@
                              'description' : "The macro server environment "
                                              "(a JSON encoded dict)", } ],
     }
+    