#!/usr/bin/env python
#############################################################################
##
## This file is part of Taurus
## 
## http://taurus-scada.org
##
## Copyright 2011 CELLS / ALBA Synchrotron, Bellaterra, Spain
## 
## Taurus is free software: you can redistribute it and/or modify
## it under the terms of the GNU Lesser General Public License as published by
## the Free Software Foundation, either version 3 of the License, or
## (at your option) any later version.
## 
## Taurus is distributed in the hope that it will be useful,
## but WITHOUT ANY WARRANTY; without even the implied warranty of
## MERCHANTABILITY or FITNESS FOR A PARTICULAR PURPOSE.  See the
## GNU Lesser General Public License for more details.
## 
## You should have received a copy of the GNU Lesser General Public License
## along with Taurus.  If not, see <http://www.gnu.org/licenses/>.
##
#############################################################################

'''
evaluation module. See __init__.py for more detailed documentation
'''
__all__ = ['EvaluationFactory']


import weakref

from taurus.core.taurusbasetypes import TaurusElementType
from evalattribute import EvaluationAttribute
from evalauthority import EvaluationAuthority
from evaldevice import EvaluationDevice 
from taurus.core.taurusexception import TaurusException
from taurus.core.tauruspollingtimer import TaurusPollingTimer
from taurus.core.util.log import Logger
from taurus.core.util.singleton import Singleton
<<<<<<< HEAD
from taurus.core.taurusfactory import TaurusFactory    
=======
from taurus.core.util.safeeval import SafeEvaluator
from taurus.core.taurusfactory import TaurusFactory
from taurus.core.taurusattribute import TaurusAttribute
from taurus.core.taurusdevice import TaurusDevice
from taurus.core.taurusdatabase import TaurusDatabase
from taurus.core.taurusconfiguration import TaurusConfiguration


class AbstractEvaluationNameValidator(Singleton):
    #the object name class. *must* be implemented in subclasses
    name_pattern = '' #must be implemented in children classes
    # The following regexp pattern matches <variable>=<value> pairs    
    kvsymbols_pattern = r'([a-zA-Z_][a-zA-Z0-9_]*)=([^#;]+)'

    def __init__(self):
        """ Initialization. Nothing to be done here for now."""
        pass
    
    def init(self, *args, **kwargs):
        """Singleton instance initialization."""
        self.name_re = re.compile(self.name_pattern)
        self.kvsymbols_re = re.compile(self.kvsymbols_pattern)
        
    def isValid(self,s, matchLevel = MatchLevel.ANY):
        return self.name_re.match(s) is not None
        
    def getParams(self, s):
        m = self.attrname_re.match(s)
        if m is None:
            return None
        return m.groupdict()

    def getNames(self, s, factory=None):
        """Returns the full, normal and simple names for this object, or None if there is no match'''
        """
        raise RuntimeError('Not Allowed to call this method from subclasses')
    
    def getDeviceName(self, s, full=True):
        '''
        returns the device name for the given attribute name. 
        If full=True, the returned name includes the DB name
        '''
        m = self.name_re.match(s)
        if m is None:
            return None
        devname = m.group('devname') or EvaluationFactory.DEFAULT_DEVICE
        if full:
            return '%s;dev=%s'%(self.getDBName(s),devname)
        else:
            return 'eval://dev=%s'%devname
    
    def getDBName(self,s):
        '''returns the full data base name for the given attribute name'''
        m = self.name_re.match(s)
        if m is None:
            return None
        dbname = m.group('dbname') or EvaluationFactory.DEFAULT_DATABASE
        return "eval://db=%s"%dbname
    

class EvaluationAttributeNameValidator(AbstractEvaluationNameValidator):
    # The groups in a match object using the regexp below are:
    #    1: scheme; named as 'scheme'
    #    2: 
    #    3: database name; optional; named as 'dbname'
    #    4: 
    #    5: device name; optional; named as 'devname'
    #    6: attribute name (transformation string); named as 'attrname'
    #    7:
    #    8: substitution symbols (semicolon separated key=val pairs) ; optional; named as 'subst'
    #    9:
    #    A: fragment; optional; named as 'fragment'
    #
    #    Reconstructing the names
    #    attrname= $4
    #    devname= $3 or EvaluationFactory.DEFAULT_DEVICE
    #    fullname= "eval://dev=%s;%s%s%s"%(devname,attrname,$5,$7)
    #   
    #                 1                             2   3                     4    5                      6                    7                    8                  9 A                                                        
    name_pattern = r'^(?P<scheme>eval|evaluation)://(db=(?P<dbname>[^?#;]+);)?(dev=(?P<devname>[^?#;]+);)?(?P<attrname>[^?#;]+)(\?(?!configuration=)(?P<subst>[^#?]*))?(#(?P<fragment>.*))?$'
        
    def isValid(self,s, matchLevel = MatchLevel.ANY):
        m = self.name_re.match(s)
        if m is None: 
            return False
        elif matchLevel == MatchLevel.COMPLETE:
            return m.group('devname') is not None and m.group('dbname') is not None
        else:
            return True

    def getNames(self, s, factory=None):
        """Returns the complete, normal and short names.
        
        For example::
        
            >>> EvaluationAttributeNameValidator.getNames("eval://dev=foo;bar*blah?bar=123;blah={a/b/c/d}#[1:-3]")
            >>> ("eval://db=_DefaultEvalDB;dev=foo;123*{a/b/c/d}", "eval://dev=foo;bar*blah", "bar*blah")
        
        """
        m = self.name_re.match(s)
        if m is None:
            return None
        #The following comments are for an example name like: "eval://dev=foo;bar*blah?bar=123;blah={a/b/c/d}#[1:-3]"
        attr_name = m.group('attrname') # attr_name = "bar*blah"
        normal_name = "%s;%s"%(self.getDeviceName(s, full=False),attr_name) #normal_name = "eval://dev=foo;bar*blah"
        expanded_attr_name = self.getExpandedTransformation(s)
        fullname = "%s;%s"%(self.getDeviceName(s, full=True),expanded_attr_name) #fullname = "eval://db=_DefaultEvalDB;dev=foo;123*{a/b/c/d}"
        return fullname, normal_name, attr_name
    
    def getExpandedTransformation(self, s):
        'expands the attribute name by substituting all symbols'
        m = self.name_re.match(s)
        if m is None:
            return None
        transf = m.group('attrname')
        subst = m.group('subst') or ''
        for k,v in self.kvsymbols_re.findall(subst):
            transf = re.sub(k,v, transf)
        return transf
        

class EvaluationDeviceNameValidator(AbstractEvaluationNameValidator):
    '''A validator of names for :class:`EvaluationDevice`'''
    # The groups in a match object using the regexp below are:
    #    1: scheme; named as 'scheme'
    #    2: 
    #    3: database name; optional; named as 'dbname'
    #    4: 
    #    5: devicename; named as 'devname'
    #    6:
    #    7: substitution symbols (semicolon separated key=val pairs) ; optional; named as 'subst'
    #
    #                 1                             2   3                     4    5                    6                    7                                     
    name_pattern = r'^(?P<scheme>eval|evaluation)://(db=(?P<dbname>[^?#;]+);)?(dev=(?P<devname>[^?#;]+))(\?(?!configuration=)(?P<subst>[^#?]*))?$'
    
    def getNames(self, s, factory=None):
        """Returns the complete, normal and short names. (note: complete=normal)
        
        :param s: (str) input string describing the device
        :param factory: (TaurusFactory) [Unused]
        
        :return: (tuple<str,str,str> or None) A tuple of complete, normal and
                 short names, or None if s is an invalid device name
        """
        m = self.name_re.match(s)
        if m is None:
            return None
        #The following comments are for a name of the type: eval://dev=foo?bar=123;blah={a/b/c/d} 
        devname = m.group('devname')  # foo
        normal_name = self.getDeviceName(s, full=False) #eval://dev=foo
        full_name = self.getDeviceName(s, full=True) #eval://db=_DefaultEvalDB;dev=foo
        return full_name, normal_name, devname


class EvaluationConfigurationNameValidator(AbstractEvaluationNameValidator):
    '''A validator of names for :class:`EvaluationConfiguration`'''
    # The groups in a match object using the regexp below are:
    #    1: scheme; named as 'scheme'
    #    2: 
    #    3: database name; optional; named as 'dbname'
    #    4: 
    #    5: device name; optional; named as 'devname'
    #    6: transformationstring; named as 'attrname'
    #    7:
    #    8: substitution symbols (semicolon separated key=val pairs) ; optional; named as 'subst'
    #    9:
    #    A: configuration key; named as 'cfgkey'
    #
    #    Reconstructing the names
    #                 1                             2   3                     4    5                      6                    7                    8                  9                 A                    
    name_pattern = r'^(?P<scheme>eval|evaluation)://(db=(?P<dbname>[^?#;]+);)?(dev=(?P<devname>[^?#;]+);)?(?P<attrname>[^?#;]+)(\?(?!configuration=)(?P<subst>[^#?]*))?(\?configuration=?(?P<cfgkey>[^#?]*))$'
        
    def isValid(self,s, matchLevel = MatchLevel.ANY):
        m = self.name_re.match(s)
        if m is None: 
            return False
        elif matchLevel == MatchLevel.COMPLETE:
            return m.group('devname') is not None and m.group('dbname') is not None
        else:
            return True

    def getNames(self, s, factory=None):
        """Returns the complete, normal and short names"""
        m = self.name_re.match(s)
        if m is None:
            return None
        #The following comments are for an example name like: "eval://dev=foo;bar*blah?bar=123;blah={a/b/c/d}?configuration=label"
        cfg_key = m.group('cfgkey') # cfg_key = "label"
        attr_name = m.group('attrname')
        normal_name = "%s;%s?configuration"%(self.getDeviceName(s, full=False),attr_name) #normal_name = "eval://dev=foo;bar*blah?configuration"
        expanded_attr_name = self.getExpandedTransformation(s)
        fullname = "%s;%s?configuration"%(self.getDeviceName(s, full=True),expanded_attr_name) #fullname = "eval://db=_DefaultEvalDB;dev=foo;123*{a/b/c/d}?configuration"
        return fullname, normal_name, cfg_key
    
    def getAttrName(self, s):
        names = self.getNames(s)
        if names is None: return None
        return names[0][:-len('?configuration')] #remove the "?configuration" substring from the fullname
        
    def getExpandedTransformation(self, s):
        'expands the attribute name by substituting all symbols'
        m = self.name_re.match(s)
        if m is None:
            return None
        transf = m.group('attrname')
        subst = m.group('subst') or ''
        for k,v in self.kvsymbols_re.findall(subst):
            transf = re.sub(k,v, transf)
        return transf

class EvaluationDatabase(TaurusDatabase):
    '''
    Dummy database class for Evaluation (the Database concept is not used in the Evaluation scheme)
    
    .. warning:: In most cases this class should not be instantiated directly.
                 Instead it should be done via the :meth:`EvaluationFactory.getDataBase`
    '''
    def factory(self):
        return EvaluationFactory()
        
    def __getattr__(self, name):
        return "EvaluationDatabase object calling %s" % name


class EvaluationDevice(TaurusDevice, SafeEvaluator):
    '''
    The evaluator object. It is a :class:`TaurusDevice` and is used as the
    parent of :class:`EvaluationAttribute` objects for which it performs the
    mathematical evaluation.
    
    .. seealso:: :mod:`taurus.core.evaluation`
    
    .. warning:: In most cases this class should not be instantiated directly.
                 Instead it should be done via the :meth:`EvaluationFactory.getDevice`
    '''
    _symbols = []
    
    def __init__(self, name, **kw):
        """Object initialization."""
        self.call__init__(TaurusDevice, name, **kw)
        safedict = {}
        for s in self._symbols:
            if hasattr(self,s):
                safedict[s] = getattr(self,s)
        SafeEvaluator.__init__(self, safedict=safedict)        

    #-~-~-~-~-~-~-~-~-~-~-~-~-~-~-~-~-~-~-~-~-~-~-~-~-~-~-~-~-~-~-~-~-~-~-~-~-~-
    # TaurusModel necessary overwrite
    #-~-~-~-~-~-~-~-~-~-~-~-~-~-~-~-~-~-~-~-~-~-~-~-~-~-~-~-~-~-~-~-~-~-~-~-~-~-
    # helper class property that stores a reference to the corresponding factory
    _factory = None
    
    @classmethod
    def factory(cls):
        if cls._factory is None:
            cls._factory = taurus.Factory(scheme='eval')
        return cls._factory
    
    #-~-~-~-~-~-~-~-~-~-~-~-~-~-~-~-~-~-~-~-~-~-~-~-~-~-~-~-~-~-~-~-~-~-~-~-~-~-
    # TaurusDevice necessary overwrite
    #-~-~-~-~-~-~-~-~-~-~-~-~-~-~-~-~-~-~-~-~-~-~-~-~-~-~-~-~-~-~-~-~-~-~-~-~-~-
    def _createHWObject(self):
        return 'Evaluation'
    
    #-~-~-~-~-~-~-~-~-~-~-~-~-~-~-~-~-~-~-~-~-~-~-~-~-~-~-~-~-~-~-~-~-~-~-~-~-~-
    def getAttribute(self, attrname):
        """Returns the attribute object given its name"""
        full_attrname = "%s;%s"%(self.getFullName(), attrname)
        return self.factory().getAttribute(full_attrname)
    
    @classmethod
    def getNameValidator(cls):
        return EvaluationDeviceNameValidator()
    
    def decode(self, event_value):
        if isinstance(event_value, int): # TaurusSWDevState
            new_sw_state = event_value
        else:
            self.info("Unexpected value to decode: %s" % str(event_value))
            new_sw_state = TaurusSWDevState.Crash
        value = TaurusAttrValue() 
        value.value = new_sw_state
        return value
    

class EvaluationAttribute(TaurusAttribute):
    '''
    A :class:`TaurusAttribute` that can be used to perform mathematical
    operations involving other arbitrary Taurus attributes. The mathematical
    operation is described in the attribute name itself. An Evaluation Attribute
    will keep references to any other attributes being referenced and it will
    update its own value whenever any of the referenced attributes change.
    
    .. seealso:: :mod:`taurus.core.evaluation` 
    
    .. warning:: In most cases this class should not be instantiated directly.
                 Instead it should be done via the :meth:`EvaluationFactory.getAttribute`
    '''
    pyStr_RegExp = re.compile(r'(?:\"[^\"]+?\")|(?:\'[^\']+?\')') #matches a single or double-quoted string
    pyVar_RegExp = re.compile("[a-zA-Z_][a-zA-Z0-9_]*") #regexp for a variable/method name (symbol)
    cref_RegExp = re.compile("\{(.+?)\}") #regexp for references to other taurus models within operation model names

    def __init__(self, name, parent, **kwargs):
        self.call__init__(TaurusAttribute, name, parent, **kwargs)

        self._value = TaurusAttrValue()
        self._value.config.writable = False #Evaluation Attributes are always read-only (at least for now)
        self._references = []
        self._validator= self.getNameValidator()
        self._transformation = None
        # reference to the configuration object
        self.__attr_config = None#taurus.core.configuration.TaurusConfiguration()
        self.__subscription_state = SubscriptionState.Unsubscribed

        
        trstring = self._validator.getExpandedTransformation(str(name)) #This should never be None because the init already ran the validator
        
        trstring, ok = self.preProcessTransformation(trstring)
        
        if ok:
            self._transformation = trstring
            self.applyTransformation()

    def __getattr__(self,name):
        return getattr(self._getRealConfig(), name)
    
    def _getRealConfig(self):
        """ Returns the current configuration of the attribute."""
        if self.__attr_config is None:
            cfg_name = "%s?configuration" % self.getFullName()
            self.__attr_config = EvaluationConfiguration(cfg_name, self)
        return self.__attr_config
    
    @staticmethod
    def getId(obj, idFormat=r'_V%i_'):
        '''returns an id string for the given object which has the following two properties:
        
            - It is unique for this object during all its life
            - It is a string that can be used as a variable or method name
        
        :param obj: (object) the python object whose id is requested 
        :param idFormat: (str) a format string containing a "`%i`" which, when expanded
                         must be a valid variable name (i.e. it must match
                         `[a-zA-Z_][a-zA-Z0-9_]*`). The default is `_V%i_`
        '''
        return idFormat%id(obj)
        
    def preProcessTransformation(self, trstring):
        """
        parses the transformation string and creates the necessary symbols for
        the evaluator. It also connects any referenced attributes so that the
        transformation gets re-evaluated if they change.
        
        :param trstring: (str) a string to be pre-processed
        
        :return: (tuple<str,bool>) a tuple containing the processed string 
                 and a boolean indicating if the preprocessing was successful.
                 if ok==True, the string is ready to be evaluated
        """
        #disconnect previously referenced attributes and clean the list
        for ref in self._references:
            ref.removeListener(self)
        self._references = []  
        
        #reset symbols
        evaluator = self.getParentObj()  
        evaluator.resetSafe()
        
        #Find references in the string, create references if needed, 
        #connect to them and substitute the references by their id
        trstring = re.sub(self.cref_RegExp, self.__Match2Id, trstring)
        
        #validate the expression (look for missing symbols) 
        safesymbols = evaluator.getSafe().keys()
        trimmedstring = re.sub(self.pyStr_RegExp, '', trstring) #remove literal text strings from the validation
        for s in set(re.findall(self.pyVar_RegExp, trimmedstring)):
            if s not in safesymbols:
                self.warning('Missing symbol "%s"'%s)
                return trstring, False
            
        #If all went ok, enable/disable polling based on whether there are references or not
        wantpolling = not self.isUsingEvents()
        haspolling = self.isPollingEnabled()
        if wantpolling:
            self._activatePolling()
        elif haspolling and not wantpolling:
            self.disablePolling()
            
        
        return trstring,True
                    
    def __Match2Id(self, match):
        """
        receives a re.match object for cref_RegExp. Returns the id of an
        existing taurus attribute corresponding to the match. The attribute is created
        if it didn't previously exist.
        """
        ref = match.groups()[0]
        refobj = self.__createReference(ref)
        return self.getId(refobj)
        
    def __createReference(self, ref):
        '''
        Receives a taurus attribute name and creates/retrieves a reference to
        the attribute object. If the object was not already referenced, it adds
        it to the reference list and adds its id and current value to the
        symbols dictionary of the evaluator.
        
        :param ref: (str) 
        
        :return: (TaurusAttribute) 
        
        '''
        refobj = taurus.Attribute(ref)
        if refobj not in self._references:
            evaluator = self.getParentObj()
            v = refobj.read().value
            evaluator.addSafe({self.getId(refobj) : v}) # add its value to the evaluator symbols
            self._references.append(refobj) #add the object to the reference list            
        return refobj        
    
    def eventReceived(self, evt_src, evt_type, evt_value):
        try:
            v = evt_value.value
        except AttributeError:
            self.trace('Ignoring event from %s'%repr(evt_src))
            return
        #self.trace('received event from %s (%s=%s)'%(evt_src, self.getId(evt_src), v))
        #update the corresponding value
        evaluator = self.getParentObj()
        evaluator.addSafe({self.getId(evt_src) : v})
        #re-evaluate
        self.applyTransformation()
        #notify listeners that the value changed

        if self.isUsingEvents():
            self.fireEvent(evt_type, self._value)
        
    def applyTransformation(self):
        if self._transformation is None: return
        try:
            evaluator = self.getParentObj() 
            self._value.value = evaluator.eval(self._transformation)
            self._value.time = TaurusTimeVal.now()
            self._value.quality = AttrQuality.ATTR_VALID
            self._value.config.data_format = len(numpy.shape(self._value.value))
        except Exception, e:
            self._value.quality = AttrQuality.ATTR_INVALID
            self.warning("the function '%s' could not be evaluated. Reason: %s"%(self._transformation, repr(e)))
            #self.traceback(taurus.Warning)
            
    #-~-~-~-~-~-~-~-~-~-~-~-~-~-~-~-~-~-~-~-~-~-~-~-~-~-~-~-~-~-~-~-~-~-~-~-~-~-
    # Necessary to overwrite from TaurusAttribute
    #-~-~-~-~-~-~-~-~-~-~-~-~-~-~-~-~-~-~-~-~-~-~-~-~-~-~-~-~-~-~-~-~-~-~-~-~-~-
    def isNumeric(self):
        return True
        
    def isBoolean(self):
        return isinstance(self._value.value, bool)
    
    def isState(self):
        return False

    def getDisplayValue(self,cache=True):
        return str(self.read(cache=cache).value)

    def encode(self, value):
        return value

    def decode(self, attr_value):
        return attr_value

    def write(self, value, with_read=True):
        raise TaurusException('Evaluation attributes are read-only')

    def read(self, cache=True):
        '''returns the value of the attribute.
        
        :param cache: (bool) If True (default), the last calculated value will
                      be returned. If False, the referenced values will be re-
                      read and the transformation string will be re-evaluated
                      
        :return: attribute value
        '''
        if not cache:
            symbols = {}
            for ref in self._references:
                symbols[self.getId(ref)] = ref.read(cache=False).value
            evaluator = self.getParentObj()  
            evaluator.addSafe(symbols)
            self.applyTransformation()
        return self._value    

    def poll(self):
        v = self.read(cache=False)
        self.fireEvent(TaurusEventType.Periodic, v)
            
    def _subscribeEvents(self): 
        pass
        
    def _unsubscribeEvents(self):
        pass

    def isUsingEvents(self):
        return bool(len(self._references)) #if this attributes depends from others, then we consider it uses events
        
#------------------------------------------------------------------------------ 

    def factory(self):
        return EvaluationFactory()
    
    @classmethod
    def getNameValidator(cls):
        return EvaluationAttributeNameValidator()

    def __fireRegisterEvent(self, listener):
        #fire a first change event
        try:
            v = self.read()
            self.fireEvent(TaurusEventType.Change, v, listener)
        except:
            self.fireEvent(TaurusEventType.Error, None, listener)
    
    def addListener(self, listener):
        """ Add a TaurusListener object in the listeners list.
            If it is the first listener, it triggers the subscription to the referenced attributes.
            If the listener is already registered nothing happens."""
        
        #subscribe to configuration events for this attribute
        cfg = self.getConfig()
        cfg.addListener(listener)
        
        initial_subscription_state = self.__subscription_state
        
        ret = TaurusAttribute.addListener(self, listener)

        if not ret:
            return ret
        
        if self.__subscription_state == SubscriptionState.Unsubscribed:
            for refobj in self._references:
                refobj.addListener(self) #subscribe to the referenced attributes
            self.__subscription_state = SubscriptionState.Subscribed

        assert len(self._listeners) >= 1        
        #if initial_subscription_state == SubscriptionState.Subscribed:
        if len(self._listeners) > 1 and (initial_subscription_state == SubscriptionState.Subscribed or self.isPollingActive()):
            taurus.Manager().addJob(self.__fireRegisterEvent, None, (listener,))
        return ret
        
    def removeListener(self, listener):
        """ Remove a TaurusListener from the listeners list. If polling enabled 
            and it is the last element then stop the polling timer.
            If the listener is not registered nothing happens."""
        ret = TaurusAttribute.removeListener(self, listener)
>>>>>>> d5b928fa

class EvaluationFactory(Singleton, TaurusFactory, Logger):
    """
    A Singleton class that provides Evaluation related objects.
    """
    elementTypesMap = {TaurusElementType.Authority: EvaluationAuthority,
                       TaurusElementType.Device: EvaluationDevice,
                       TaurusElementType.Attribute: EvaluationAttribute
                       }
    schemes = ("eval","evaluation")
    DEFAULT_DEVICE = '@DefaultEvaluator'
    DEFAULT_AUTHORITY = '//localhost'
    DEFAULT_DATABASE = '_DefaultEvalDB'

    def __init__(self):
        """ Initialization. Nothing to be done here for now."""
        pass

    def init(self, *args, **kwargs):
        """Singleton instance initialization."""
        name = self.__class__.__name__
        self.call__init__(Logger, name)
        self.call__init__(TaurusFactory)
        self.eval_attrs = weakref.WeakValueDictionary()
        self.eval_devs = weakref.WeakValueDictionary()
        self.eval_configs = weakref.WeakValueDictionary()
        self.scheme = 'eval'
        
    def findObjectClass(self, absolute_name):
        """Operation models are always OperationAttributes
        """
        if EvaluationDevice.isValid(absolute_name):
            return EvaluationDevice
        elif EvaluationAttribute.isValid(absolute_name):
            return EvaluationAttribute
        else:
            self.debug("Not able to find Object class for %s" % absolute_name)
            self.traceback()
            return None

    def getAuthority(self, name=None):
        """Obtain the EvaluationDatabase object.
        
        :param db_name: (str) this is ignored because only one database is supported
                           
        :return: (EvaluationDatabase)
        """
        if name is None:
            name = 'eval://localhost'
            
        v = self.getAuthorityNameValidator()
        if not v.isValid(name):
            raise TaurusException("Invalid Evaluation authority name %s" % name)
            
        if not hasattr(self, "_auth"):
            self._auth = EvaluationAuthority(self.DEFAULT_AUTHORITY)
        return self._auth

    def getDevice(self, dev_name):
        """Obtain the object corresponding to the given device name. If the 
        corresponding device already exists, the existing instance is returned. 
        Otherwise a new instance is stored and returned.
           
        :param dev_name: (str) the device name string. See
                         :mod:`taurus.core.evaluation` for valid device names
        
        :return: (EvaluationDevice)
         
        @throws TaurusException if the given name is invalid.
        """
        # try to see if the given name is already a known full_name
        d = self.eval_devs.get(dev_name, None)
        if d is None:
            # find the full_name and see if we already know it
            validator = self.getDeviceNameValidator()
            names = validator.getNames(dev_name)
            if names is None:
                raise TaurusException("Invalid evaluator device name %s" % 
                                      dev_name)
            fullname, normalname, devname = names
            d = self.eval_devs.get(fullname, None)
            #if we do not know it, create the dev and store it in cache
            if d is None:
                groups = validator.getUriGroups(dev_name)
                if groups['_evalclass'] is not None:
                    modulename, classname = groups['_evalclass'].rsplit('.', 1)
                    try:
                        m = __import__(modulename, globals(), locals(), 
                                       [classname], -1)
                        DevClass = getattr(m, classname)
                    except:
                        self.warning('Problem importing "%s"'%devname)
                        raise
                else:
                    DevClass = EvaluationDevice
                # Get authority (creating if necessary)
                auth_name = groups.get('authority') or self.DEFAULT_AUTHORITY
                authority = self.getAuthority(auth_name)
                # Create Device (and store it in cache via self._storeDev)
                d = DevClass(fullname, parent=authority, 
                             storeCallback=self._storeDev)
        return d
        
    def getAttribute(self, attr_name, **kwargs):
        """Obtain the object corresponding to the given attribute name. If the 
        corresponding attribute already exists, the existing instance is
        returned. Otherwise a new instance is stored and returned. The evaluator
        device associated to this attribute will also be created if necessary.
           
        :param attr_name: (str) the attribute name string. See
                          :mod:`taurus.core.evaluation` for valid attribute 
                          names
        
        :return: (EvaluationAttribute)
         
        @throws TaurusException if the given name is invalid.
        """
        a = self.eval_attrs.get(attr_name, None) #first try with the given name
        if a is None: #if not, try with the full name
            validator = self.getAttributeNameValidator()
            names = validator.getNames(attr_name)
            if names is None or names[0] is None:
                raise TaurusException("Invalid evaluation attribute name %s" % attr_name)
            fullname = names[0]
            a = self.eval_attrs.get(fullname, None)
            if a is None: #if the full name is not there, create one
                dev = self.getDevice(validator.getDeviceName(attr_name))
                kwargs['storeCallback'] = self._storeAttr
                if not kwargs.has_key('pollingPeriod'):
                    kwargs['pollingPeriod'] = self.getDefaultPollingPeriod()
                a = EvaluationAttribute(fullname, parent=dev, **kwargs) #use full name
        return a

    def _storeDev(self, dev):
        name = dev.getFullName()
        exists = self.eval_devs.get(name)
        if exists is not None:
            if exists == dev: 
                self.debug("%s has already been registered before" % name)
                raise DoubleRegistration
            else:
                self.debug("%s has already been registered before with a different object!" % name)
                raise DoubleRegistration
        self.eval_devs[name] = dev
    
    def _storeAttr(self, attr):
        name = attr.getFullName()
        exists = self.eval_attrs.get(name)
        if exists is not None:
            if exists == attr: 
                self.debug("%s has already been registered before" % name)
                raise DoubleRegistration
            else:
                self.debug("%s has already been registered before with a different object!" % name)
                raise DoubleRegistration
        self.eval_attrs[name] = attr
        
    def _storeConfig(self, fullname, config):
        #name = config.getFullName()
        name = fullname
        exists = self.eval_configs.get(name)
        if exists is not None:
            if exists == config: 
                self.debug("%s has already been registered before" % name)
                raise DoubleRegistration
            else:
                self.debug("%s has already been registered before with a different object!" % name)
                raise DoubleRegistration
        self.eval_configs[name] = config
        
    def addAttributeToPolling(self, attribute, period, unsubscribe_evts = False):
        """Activates the polling (client side) for the given attribute with the
           given period (seconds).

           :param attribute: (taurus.core.tango.TangoAttribute) attribute name.
           :param period: (float) polling period (in seconds)
           :param unsubscribe_evts: (bool) whether or not to unsubscribe from events
        """
        tmr = self.polling_timers.get(period, TaurusPollingTimer(period))
        self.polling_timers[period] = tmr
        tmr.addAttribute(attribute, self.isPollingEnabled())
        
    def removeAttributeFromPolling(self, attribute):
        """Deactivate the polling (client side) for the given attribute. If the
           polling of the attribute was not previously enabled, nothing happens.

           :param attribute: (str) attribute name.
        """
        p = None
        for period,timer in self.polling_timers.iteritems():
            if timer.containsAttribute(attribute):
                timer.removeAttribute(attribute)
                if timer.getAttributeCount() == 0:
                    p = period
                break
        if p:
            del self.polling_timers[period]

    def getAuthorityNameValidator(self):
        """Return EvaluationAuthorityNameValidator"""
        import evalvalidator
        return evalvalidator.EvaluationAuthorityNameValidator()
                 
    def getDeviceNameValidator(self):
        """Return EvaluationDeviceNameValidator"""
        import evalvalidator
        return evalvalidator.EvaluationDeviceNameValidator()

    def getAttributeNameValidator(self):
        """Return EvaluationAttributeNameValidator"""
        import evalvalidator
        return evalvalidator.EvaluationAttributeNameValidator()
  
        <|MERGE_RESOLUTION|>--- conflicted
+++ resolved
@@ -38,565 +38,7 @@
 from taurus.core.tauruspollingtimer import TaurusPollingTimer
 from taurus.core.util.log import Logger
 from taurus.core.util.singleton import Singleton
-<<<<<<< HEAD
 from taurus.core.taurusfactory import TaurusFactory    
-=======
-from taurus.core.util.safeeval import SafeEvaluator
-from taurus.core.taurusfactory import TaurusFactory
-from taurus.core.taurusattribute import TaurusAttribute
-from taurus.core.taurusdevice import TaurusDevice
-from taurus.core.taurusdatabase import TaurusDatabase
-from taurus.core.taurusconfiguration import TaurusConfiguration
-
-
-class AbstractEvaluationNameValidator(Singleton):
-    #the object name class. *must* be implemented in subclasses
-    name_pattern = '' #must be implemented in children classes
-    # The following regexp pattern matches <variable>=<value> pairs    
-    kvsymbols_pattern = r'([a-zA-Z_][a-zA-Z0-9_]*)=([^#;]+)'
-
-    def __init__(self):
-        """ Initialization. Nothing to be done here for now."""
-        pass
-    
-    def init(self, *args, **kwargs):
-        """Singleton instance initialization."""
-        self.name_re = re.compile(self.name_pattern)
-        self.kvsymbols_re = re.compile(self.kvsymbols_pattern)
-        
-    def isValid(self,s, matchLevel = MatchLevel.ANY):
-        return self.name_re.match(s) is not None
-        
-    def getParams(self, s):
-        m = self.attrname_re.match(s)
-        if m is None:
-            return None
-        return m.groupdict()
-
-    def getNames(self, s, factory=None):
-        """Returns the full, normal and simple names for this object, or None if there is no match'''
-        """
-        raise RuntimeError('Not Allowed to call this method from subclasses')
-    
-    def getDeviceName(self, s, full=True):
-        '''
-        returns the device name for the given attribute name. 
-        If full=True, the returned name includes the DB name
-        '''
-        m = self.name_re.match(s)
-        if m is None:
-            return None
-        devname = m.group('devname') or EvaluationFactory.DEFAULT_DEVICE
-        if full:
-            return '%s;dev=%s'%(self.getDBName(s),devname)
-        else:
-            return 'eval://dev=%s'%devname
-    
-    def getDBName(self,s):
-        '''returns the full data base name for the given attribute name'''
-        m = self.name_re.match(s)
-        if m is None:
-            return None
-        dbname = m.group('dbname') or EvaluationFactory.DEFAULT_DATABASE
-        return "eval://db=%s"%dbname
-    
-
-class EvaluationAttributeNameValidator(AbstractEvaluationNameValidator):
-    # The groups in a match object using the regexp below are:
-    #    1: scheme; named as 'scheme'
-    #    2: 
-    #    3: database name; optional; named as 'dbname'
-    #    4: 
-    #    5: device name; optional; named as 'devname'
-    #    6: attribute name (transformation string); named as 'attrname'
-    #    7:
-    #    8: substitution symbols (semicolon separated key=val pairs) ; optional; named as 'subst'
-    #    9:
-    #    A: fragment; optional; named as 'fragment'
-    #
-    #    Reconstructing the names
-    #    attrname= $4
-    #    devname= $3 or EvaluationFactory.DEFAULT_DEVICE
-    #    fullname= "eval://dev=%s;%s%s%s"%(devname,attrname,$5,$7)
-    #   
-    #                 1                             2   3                     4    5                      6                    7                    8                  9 A                                                        
-    name_pattern = r'^(?P<scheme>eval|evaluation)://(db=(?P<dbname>[^?#;]+);)?(dev=(?P<devname>[^?#;]+);)?(?P<attrname>[^?#;]+)(\?(?!configuration=)(?P<subst>[^#?]*))?(#(?P<fragment>.*))?$'
-        
-    def isValid(self,s, matchLevel = MatchLevel.ANY):
-        m = self.name_re.match(s)
-        if m is None: 
-            return False
-        elif matchLevel == MatchLevel.COMPLETE:
-            return m.group('devname') is not None and m.group('dbname') is not None
-        else:
-            return True
-
-    def getNames(self, s, factory=None):
-        """Returns the complete, normal and short names.
-        
-        For example::
-        
-            >>> EvaluationAttributeNameValidator.getNames("eval://dev=foo;bar*blah?bar=123;blah={a/b/c/d}#[1:-3]")
-            >>> ("eval://db=_DefaultEvalDB;dev=foo;123*{a/b/c/d}", "eval://dev=foo;bar*blah", "bar*blah")
-        
-        """
-        m = self.name_re.match(s)
-        if m is None:
-            return None
-        #The following comments are for an example name like: "eval://dev=foo;bar*blah?bar=123;blah={a/b/c/d}#[1:-3]"
-        attr_name = m.group('attrname') # attr_name = "bar*blah"
-        normal_name = "%s;%s"%(self.getDeviceName(s, full=False),attr_name) #normal_name = "eval://dev=foo;bar*blah"
-        expanded_attr_name = self.getExpandedTransformation(s)
-        fullname = "%s;%s"%(self.getDeviceName(s, full=True),expanded_attr_name) #fullname = "eval://db=_DefaultEvalDB;dev=foo;123*{a/b/c/d}"
-        return fullname, normal_name, attr_name
-    
-    def getExpandedTransformation(self, s):
-        'expands the attribute name by substituting all symbols'
-        m = self.name_re.match(s)
-        if m is None:
-            return None
-        transf = m.group('attrname')
-        subst = m.group('subst') or ''
-        for k,v in self.kvsymbols_re.findall(subst):
-            transf = re.sub(k,v, transf)
-        return transf
-        
-
-class EvaluationDeviceNameValidator(AbstractEvaluationNameValidator):
-    '''A validator of names for :class:`EvaluationDevice`'''
-    # The groups in a match object using the regexp below are:
-    #    1: scheme; named as 'scheme'
-    #    2: 
-    #    3: database name; optional; named as 'dbname'
-    #    4: 
-    #    5: devicename; named as 'devname'
-    #    6:
-    #    7: substitution symbols (semicolon separated key=val pairs) ; optional; named as 'subst'
-    #
-    #                 1                             2   3                     4    5                    6                    7                                     
-    name_pattern = r'^(?P<scheme>eval|evaluation)://(db=(?P<dbname>[^?#;]+);)?(dev=(?P<devname>[^?#;]+))(\?(?!configuration=)(?P<subst>[^#?]*))?$'
-    
-    def getNames(self, s, factory=None):
-        """Returns the complete, normal and short names. (note: complete=normal)
-        
-        :param s: (str) input string describing the device
-        :param factory: (TaurusFactory) [Unused]
-        
-        :return: (tuple<str,str,str> or None) A tuple of complete, normal and
-                 short names, or None if s is an invalid device name
-        """
-        m = self.name_re.match(s)
-        if m is None:
-            return None
-        #The following comments are for a name of the type: eval://dev=foo?bar=123;blah={a/b/c/d} 
-        devname = m.group('devname')  # foo
-        normal_name = self.getDeviceName(s, full=False) #eval://dev=foo
-        full_name = self.getDeviceName(s, full=True) #eval://db=_DefaultEvalDB;dev=foo
-        return full_name, normal_name, devname
-
-
-class EvaluationConfigurationNameValidator(AbstractEvaluationNameValidator):
-    '''A validator of names for :class:`EvaluationConfiguration`'''
-    # The groups in a match object using the regexp below are:
-    #    1: scheme; named as 'scheme'
-    #    2: 
-    #    3: database name; optional; named as 'dbname'
-    #    4: 
-    #    5: device name; optional; named as 'devname'
-    #    6: transformationstring; named as 'attrname'
-    #    7:
-    #    8: substitution symbols (semicolon separated key=val pairs) ; optional; named as 'subst'
-    #    9:
-    #    A: configuration key; named as 'cfgkey'
-    #
-    #    Reconstructing the names
-    #                 1                             2   3                     4    5                      6                    7                    8                  9                 A                    
-    name_pattern = r'^(?P<scheme>eval|evaluation)://(db=(?P<dbname>[^?#;]+);)?(dev=(?P<devname>[^?#;]+);)?(?P<attrname>[^?#;]+)(\?(?!configuration=)(?P<subst>[^#?]*))?(\?configuration=?(?P<cfgkey>[^#?]*))$'
-        
-    def isValid(self,s, matchLevel = MatchLevel.ANY):
-        m = self.name_re.match(s)
-        if m is None: 
-            return False
-        elif matchLevel == MatchLevel.COMPLETE:
-            return m.group('devname') is not None and m.group('dbname') is not None
-        else:
-            return True
-
-    def getNames(self, s, factory=None):
-        """Returns the complete, normal and short names"""
-        m = self.name_re.match(s)
-        if m is None:
-            return None
-        #The following comments are for an example name like: "eval://dev=foo;bar*blah?bar=123;blah={a/b/c/d}?configuration=label"
-        cfg_key = m.group('cfgkey') # cfg_key = "label"
-        attr_name = m.group('attrname')
-        normal_name = "%s;%s?configuration"%(self.getDeviceName(s, full=False),attr_name) #normal_name = "eval://dev=foo;bar*blah?configuration"
-        expanded_attr_name = self.getExpandedTransformation(s)
-        fullname = "%s;%s?configuration"%(self.getDeviceName(s, full=True),expanded_attr_name) #fullname = "eval://db=_DefaultEvalDB;dev=foo;123*{a/b/c/d}?configuration"
-        return fullname, normal_name, cfg_key
-    
-    def getAttrName(self, s):
-        names = self.getNames(s)
-        if names is None: return None
-        return names[0][:-len('?configuration')] #remove the "?configuration" substring from the fullname
-        
-    def getExpandedTransformation(self, s):
-        'expands the attribute name by substituting all symbols'
-        m = self.name_re.match(s)
-        if m is None:
-            return None
-        transf = m.group('attrname')
-        subst = m.group('subst') or ''
-        for k,v in self.kvsymbols_re.findall(subst):
-            transf = re.sub(k,v, transf)
-        return transf
-
-class EvaluationDatabase(TaurusDatabase):
-    '''
-    Dummy database class for Evaluation (the Database concept is not used in the Evaluation scheme)
-    
-    .. warning:: In most cases this class should not be instantiated directly.
-                 Instead it should be done via the :meth:`EvaluationFactory.getDataBase`
-    '''
-    def factory(self):
-        return EvaluationFactory()
-        
-    def __getattr__(self, name):
-        return "EvaluationDatabase object calling %s" % name
-
-
-class EvaluationDevice(TaurusDevice, SafeEvaluator):
-    '''
-    The evaluator object. It is a :class:`TaurusDevice` and is used as the
-    parent of :class:`EvaluationAttribute` objects for which it performs the
-    mathematical evaluation.
-    
-    .. seealso:: :mod:`taurus.core.evaluation`
-    
-    .. warning:: In most cases this class should not be instantiated directly.
-                 Instead it should be done via the :meth:`EvaluationFactory.getDevice`
-    '''
-    _symbols = []
-    
-    def __init__(self, name, **kw):
-        """Object initialization."""
-        self.call__init__(TaurusDevice, name, **kw)
-        safedict = {}
-        for s in self._symbols:
-            if hasattr(self,s):
-                safedict[s] = getattr(self,s)
-        SafeEvaluator.__init__(self, safedict=safedict)        
-
-    #-~-~-~-~-~-~-~-~-~-~-~-~-~-~-~-~-~-~-~-~-~-~-~-~-~-~-~-~-~-~-~-~-~-~-~-~-~-
-    # TaurusModel necessary overwrite
-    #-~-~-~-~-~-~-~-~-~-~-~-~-~-~-~-~-~-~-~-~-~-~-~-~-~-~-~-~-~-~-~-~-~-~-~-~-~-
-    # helper class property that stores a reference to the corresponding factory
-    _factory = None
-    
-    @classmethod
-    def factory(cls):
-        if cls._factory is None:
-            cls._factory = taurus.Factory(scheme='eval')
-        return cls._factory
-    
-    #-~-~-~-~-~-~-~-~-~-~-~-~-~-~-~-~-~-~-~-~-~-~-~-~-~-~-~-~-~-~-~-~-~-~-~-~-~-
-    # TaurusDevice necessary overwrite
-    #-~-~-~-~-~-~-~-~-~-~-~-~-~-~-~-~-~-~-~-~-~-~-~-~-~-~-~-~-~-~-~-~-~-~-~-~-~-
-    def _createHWObject(self):
-        return 'Evaluation'
-    
-    #-~-~-~-~-~-~-~-~-~-~-~-~-~-~-~-~-~-~-~-~-~-~-~-~-~-~-~-~-~-~-~-~-~-~-~-~-~-
-    def getAttribute(self, attrname):
-        """Returns the attribute object given its name"""
-        full_attrname = "%s;%s"%(self.getFullName(), attrname)
-        return self.factory().getAttribute(full_attrname)
-    
-    @classmethod
-    def getNameValidator(cls):
-        return EvaluationDeviceNameValidator()
-    
-    def decode(self, event_value):
-        if isinstance(event_value, int): # TaurusSWDevState
-            new_sw_state = event_value
-        else:
-            self.info("Unexpected value to decode: %s" % str(event_value))
-            new_sw_state = TaurusSWDevState.Crash
-        value = TaurusAttrValue() 
-        value.value = new_sw_state
-        return value
-    
-
-class EvaluationAttribute(TaurusAttribute):
-    '''
-    A :class:`TaurusAttribute` that can be used to perform mathematical
-    operations involving other arbitrary Taurus attributes. The mathematical
-    operation is described in the attribute name itself. An Evaluation Attribute
-    will keep references to any other attributes being referenced and it will
-    update its own value whenever any of the referenced attributes change.
-    
-    .. seealso:: :mod:`taurus.core.evaluation` 
-    
-    .. warning:: In most cases this class should not be instantiated directly.
-                 Instead it should be done via the :meth:`EvaluationFactory.getAttribute`
-    '''
-    pyStr_RegExp = re.compile(r'(?:\"[^\"]+?\")|(?:\'[^\']+?\')') #matches a single or double-quoted string
-    pyVar_RegExp = re.compile("[a-zA-Z_][a-zA-Z0-9_]*") #regexp for a variable/method name (symbol)
-    cref_RegExp = re.compile("\{(.+?)\}") #regexp for references to other taurus models within operation model names
-
-    def __init__(self, name, parent, **kwargs):
-        self.call__init__(TaurusAttribute, name, parent, **kwargs)
-
-        self._value = TaurusAttrValue()
-        self._value.config.writable = False #Evaluation Attributes are always read-only (at least for now)
-        self._references = []
-        self._validator= self.getNameValidator()
-        self._transformation = None
-        # reference to the configuration object
-        self.__attr_config = None#taurus.core.configuration.TaurusConfiguration()
-        self.__subscription_state = SubscriptionState.Unsubscribed
-
-        
-        trstring = self._validator.getExpandedTransformation(str(name)) #This should never be None because the init already ran the validator
-        
-        trstring, ok = self.preProcessTransformation(trstring)
-        
-        if ok:
-            self._transformation = trstring
-            self.applyTransformation()
-
-    def __getattr__(self,name):
-        return getattr(self._getRealConfig(), name)
-    
-    def _getRealConfig(self):
-        """ Returns the current configuration of the attribute."""
-        if self.__attr_config is None:
-            cfg_name = "%s?configuration" % self.getFullName()
-            self.__attr_config = EvaluationConfiguration(cfg_name, self)
-        return self.__attr_config
-    
-    @staticmethod
-    def getId(obj, idFormat=r'_V%i_'):
-        '''returns an id string for the given object which has the following two properties:
-        
-            - It is unique for this object during all its life
-            - It is a string that can be used as a variable or method name
-        
-        :param obj: (object) the python object whose id is requested 
-        :param idFormat: (str) a format string containing a "`%i`" which, when expanded
-                         must be a valid variable name (i.e. it must match
-                         `[a-zA-Z_][a-zA-Z0-9_]*`). The default is `_V%i_`
-        '''
-        return idFormat%id(obj)
-        
-    def preProcessTransformation(self, trstring):
-        """
-        parses the transformation string and creates the necessary symbols for
-        the evaluator. It also connects any referenced attributes so that the
-        transformation gets re-evaluated if they change.
-        
-        :param trstring: (str) a string to be pre-processed
-        
-        :return: (tuple<str,bool>) a tuple containing the processed string 
-                 and a boolean indicating if the preprocessing was successful.
-                 if ok==True, the string is ready to be evaluated
-        """
-        #disconnect previously referenced attributes and clean the list
-        for ref in self._references:
-            ref.removeListener(self)
-        self._references = []  
-        
-        #reset symbols
-        evaluator = self.getParentObj()  
-        evaluator.resetSafe()
-        
-        #Find references in the string, create references if needed, 
-        #connect to them and substitute the references by their id
-        trstring = re.sub(self.cref_RegExp, self.__Match2Id, trstring)
-        
-        #validate the expression (look for missing symbols) 
-        safesymbols = evaluator.getSafe().keys()
-        trimmedstring = re.sub(self.pyStr_RegExp, '', trstring) #remove literal text strings from the validation
-        for s in set(re.findall(self.pyVar_RegExp, trimmedstring)):
-            if s not in safesymbols:
-                self.warning('Missing symbol "%s"'%s)
-                return trstring, False
-            
-        #If all went ok, enable/disable polling based on whether there are references or not
-        wantpolling = not self.isUsingEvents()
-        haspolling = self.isPollingEnabled()
-        if wantpolling:
-            self._activatePolling()
-        elif haspolling and not wantpolling:
-            self.disablePolling()
-            
-        
-        return trstring,True
-                    
-    def __Match2Id(self, match):
-        """
-        receives a re.match object for cref_RegExp. Returns the id of an
-        existing taurus attribute corresponding to the match. The attribute is created
-        if it didn't previously exist.
-        """
-        ref = match.groups()[0]
-        refobj = self.__createReference(ref)
-        return self.getId(refobj)
-        
-    def __createReference(self, ref):
-        '''
-        Receives a taurus attribute name and creates/retrieves a reference to
-        the attribute object. If the object was not already referenced, it adds
-        it to the reference list and adds its id and current value to the
-        symbols dictionary of the evaluator.
-        
-        :param ref: (str) 
-        
-        :return: (TaurusAttribute) 
-        
-        '''
-        refobj = taurus.Attribute(ref)
-        if refobj not in self._references:
-            evaluator = self.getParentObj()
-            v = refobj.read().value
-            evaluator.addSafe({self.getId(refobj) : v}) # add its value to the evaluator symbols
-            self._references.append(refobj) #add the object to the reference list            
-        return refobj        
-    
-    def eventReceived(self, evt_src, evt_type, evt_value):
-        try:
-            v = evt_value.value
-        except AttributeError:
-            self.trace('Ignoring event from %s'%repr(evt_src))
-            return
-        #self.trace('received event from %s (%s=%s)'%(evt_src, self.getId(evt_src), v))
-        #update the corresponding value
-        evaluator = self.getParentObj()
-        evaluator.addSafe({self.getId(evt_src) : v})
-        #re-evaluate
-        self.applyTransformation()
-        #notify listeners that the value changed
-
-        if self.isUsingEvents():
-            self.fireEvent(evt_type, self._value)
-        
-    def applyTransformation(self):
-        if self._transformation is None: return
-        try:
-            evaluator = self.getParentObj() 
-            self._value.value = evaluator.eval(self._transformation)
-            self._value.time = TaurusTimeVal.now()
-            self._value.quality = AttrQuality.ATTR_VALID
-            self._value.config.data_format = len(numpy.shape(self._value.value))
-        except Exception, e:
-            self._value.quality = AttrQuality.ATTR_INVALID
-            self.warning("the function '%s' could not be evaluated. Reason: %s"%(self._transformation, repr(e)))
-            #self.traceback(taurus.Warning)
-            
-    #-~-~-~-~-~-~-~-~-~-~-~-~-~-~-~-~-~-~-~-~-~-~-~-~-~-~-~-~-~-~-~-~-~-~-~-~-~-
-    # Necessary to overwrite from TaurusAttribute
-    #-~-~-~-~-~-~-~-~-~-~-~-~-~-~-~-~-~-~-~-~-~-~-~-~-~-~-~-~-~-~-~-~-~-~-~-~-~-
-    def isNumeric(self):
-        return True
-        
-    def isBoolean(self):
-        return isinstance(self._value.value, bool)
-    
-    def isState(self):
-        return False
-
-    def getDisplayValue(self,cache=True):
-        return str(self.read(cache=cache).value)
-
-    def encode(self, value):
-        return value
-
-    def decode(self, attr_value):
-        return attr_value
-
-    def write(self, value, with_read=True):
-        raise TaurusException('Evaluation attributes are read-only')
-
-    def read(self, cache=True):
-        '''returns the value of the attribute.
-        
-        :param cache: (bool) If True (default), the last calculated value will
-                      be returned. If False, the referenced values will be re-
-                      read and the transformation string will be re-evaluated
-                      
-        :return: attribute value
-        '''
-        if not cache:
-            symbols = {}
-            for ref in self._references:
-                symbols[self.getId(ref)] = ref.read(cache=False).value
-            evaluator = self.getParentObj()  
-            evaluator.addSafe(symbols)
-            self.applyTransformation()
-        return self._value    
-
-    def poll(self):
-        v = self.read(cache=False)
-        self.fireEvent(TaurusEventType.Periodic, v)
-            
-    def _subscribeEvents(self): 
-        pass
-        
-    def _unsubscribeEvents(self):
-        pass
-
-    def isUsingEvents(self):
-        return bool(len(self._references)) #if this attributes depends from others, then we consider it uses events
-        
-#------------------------------------------------------------------------------ 
-
-    def factory(self):
-        return EvaluationFactory()
-    
-    @classmethod
-    def getNameValidator(cls):
-        return EvaluationAttributeNameValidator()
-
-    def __fireRegisterEvent(self, listener):
-        #fire a first change event
-        try:
-            v = self.read()
-            self.fireEvent(TaurusEventType.Change, v, listener)
-        except:
-            self.fireEvent(TaurusEventType.Error, None, listener)
-    
-    def addListener(self, listener):
-        """ Add a TaurusListener object in the listeners list.
-            If it is the first listener, it triggers the subscription to the referenced attributes.
-            If the listener is already registered nothing happens."""
-        
-        #subscribe to configuration events for this attribute
-        cfg = self.getConfig()
-        cfg.addListener(listener)
-        
-        initial_subscription_state = self.__subscription_state
-        
-        ret = TaurusAttribute.addListener(self, listener)
-
-        if not ret:
-            return ret
-        
-        if self.__subscription_state == SubscriptionState.Unsubscribed:
-            for refobj in self._references:
-                refobj.addListener(self) #subscribe to the referenced attributes
-            self.__subscription_state = SubscriptionState.Subscribed
-
-        assert len(self._listeners) >= 1        
-        #if initial_subscription_state == SubscriptionState.Subscribed:
-        if len(self._listeners) > 1 and (initial_subscription_state == SubscriptionState.Subscribed or self.isPollingActive()):
-            taurus.Manager().addJob(self.__fireRegisterEvent, None, (listener,))
-        return ret
-        
-    def removeListener(self, listener):
-        """ Remove a TaurusListener from the listeners list. If polling enabled 
-            and it is the last element then stop the polling timer.
-            If the listener is not registered nothing happens."""
-        ret = TaurusAttribute.removeListener(self, listener)
->>>>>>> d5b928fa
 
 class EvaluationFactory(Singleton, TaurusFactory, Logger):
     """
@@ -709,6 +151,9 @@
         :param attr_name: (str) the attribute name string. See
                           :mod:`taurus.core.evaluation` for valid attribute 
                           names
+
+        Any aditional keyword arguments will be passed directly to the
+        constructor of `:class:EvaluationAttribute`
         
         :return: (EvaluationAttribute)
          
@@ -727,7 +172,7 @@
                 kwargs['storeCallback'] = self._storeAttr
                 if not kwargs.has_key('pollingPeriod'):
                     kwargs['pollingPeriod'] = self.getDefaultPollingPeriod()
-                a = EvaluationAttribute(fullname, parent=dev, **kwargs) #use full name
+                a = EvaluationAttribute(fullname, parent=dev, **kwargs) 
         return a
 
     def _storeDev(self, dev):
